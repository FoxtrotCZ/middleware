<%
    import random

    with open("/conf/base/etc/crontab.template") as f:
        system_crontab = f.read()

    system_advanced = middleware.call_sync("system.advanced.config")
    resilver = middleware.call_sync("pool.resilver.config")
    boot_pool = middleware.call_sync("boot.pool_name")
%>\
${system_crontab}

45 3 * * * root /usr/local/bin/midclt call pool.scrub.run ${boot_pool} ${system_advanced['boot_scrub']} > /dev/null 2>&1

## Don't run these on TrueNAS HA standby controllers
## Redmine 55908
% if middleware.call_sync("system.is_freenas") or middleware.call_sync("failover.status") != "BACKUP":
    % for job in middleware.call_sync("cronjob.query", [["enabled", "=", True]]):
${' '.join(middleware.call_sync('cronjob.construct_cron_command', job["schedule"], "root", f"midclt call cronjob.run {job['id']}"))}
    % endfor

    % for job in middleware.call_sync("rsynctask.query", [["enabled", "=", True]]):
${' '.join(middleware.call_sync('cronjob.construct_cron_command', job["schedule"], "root", f"midclt call rsynctask.run {job['id']}"))}
    % endfor

    % for job in middleware.call_sync("cloudsync.query", [["enabled", "=", True]]):
${' '.join(middleware.call_sync('cronjob.construct_cron_command', job["schedule"], "root", f"midclt call cloudsync.sync {job['id']}"))}
    % endfor

    % for job in middleware.call_sync("pool.scrub.query", [["enabled", "=", True]]):
${' '.join(middleware.call_sync('cronjob.construct_cron_command', job["schedule"], "root", f"midclt call pool.scrub.run {job['pool_name']} {job['threshold']}"))}
    % endfor

    % if resilver["enabled"]:
        ${resilver["begin"].split(":")[1]} ${resilver["begin"].split(":")[0]} * * * root \
        /usr/local/bin/midclt call pool.configure_resilver_priority > /dev/null 2>&1

        ${resilver["end"].split(":")[1]} ${resilver["end"].split(":")[0]} * * * root \
        /usr/local/bin/midclt call pool.configure_resilver_priority > /dev/null 2>&1
    % endif

<<<<<<< HEAD
=======
    % if legacy_replication:
* * * * * root /usr/local/bin/python /usr/local/www/freenasUI/tools/autosnap.py > /dev/null 2>&1
    % else:
15 4 * * * root /usr/local/bin/python /usr/local/www/freenasUI/tools/autosnap.py > /dev/null 2>&1
    % endif

    % if middleware.call_sync("datastore.query", "system.update", [["upd_autocheck", "=", True]]):
>>>>>>> 2b9212a1
${random.randint(0, 59)} \
${random.randint(1, 4)} \
* * * root /usr/local/bin/midclt call update.download > /dev/null 2>&1
    % endif

@weekly root /usr/local/sbin/update-smart-drivedb > /dev/null 2>&1
% endif<|MERGE_RESOLUTION|>--- conflicted
+++ resolved
@@ -39,16 +39,7 @@
         /usr/local/bin/midclt call pool.configure_resilver_priority > /dev/null 2>&1
     % endif
 
-<<<<<<< HEAD
-=======
-    % if legacy_replication:
-* * * * * root /usr/local/bin/python /usr/local/www/freenasUI/tools/autosnap.py > /dev/null 2>&1
-    % else:
-15 4 * * * root /usr/local/bin/python /usr/local/www/freenasUI/tools/autosnap.py > /dev/null 2>&1
-    % endif
-
     % if middleware.call_sync("datastore.query", "system.update", [["upd_autocheck", "=", True]]):
->>>>>>> 2b9212a1
 ${random.randint(0, 59)} \
 ${random.randint(1, 4)} \
 * * * root /usr/local/bin/midclt call update.download > /dev/null 2>&1
